--- conflicted
+++ resolved
@@ -12,12 +12,7 @@
 [dependencies]
 twine-core = { version = "0.2.0", path = "../twine-core" }
 serde = { version = "1.0", features = ["derive"] }
-<<<<<<< HEAD
-uom = { version = "0.36.0", features = ["serde"] }
-=======
 uom = { workspace = true, features = ["serde"] }
-ode_solvers = "0.6.1"
->>>>>>> 81bf22bd
 ndarray = "0.16.1"
 ninterp = "0.6.3"
 thiserror = { workspace = true }
