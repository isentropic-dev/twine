--- conflicted
+++ resolved
@@ -1,6 +1,8 @@
+use ndarray::Array1;
 use ninterp::{
     error::{InterpolateError, ValidateError},
     prelude::{Interp1DOwned, Interpolator},
+    strategy,
 };
 use thiserror::Error;
 use twine_core::Component;
@@ -47,21 +49,7 @@
     }
 }
 
-<<<<<<< HEAD
-macro_rules! define_interpolators {
-    (
-        $enum_name:ident, $interp_name:ident, $interp_type:ident, $input:ty, $new_fn:ident, $call_fn:ident;
-        $($variant:ident => $strategy:path),+ $(,)?
-    ) => {
-        #[derive(Debug, Clone, Copy, PartialEq, Eq)]
-        pub enum $enum_name {
-            $($variant),+
-        }
-
-        pub enum $interp_name {
-            $($variant($interp_type<$input, $strategy>)),+
-        }
-=======
+#[derive(Debug, Clone, Copy)]
 pub enum Strategy {
     Linear,
     Nearest,
@@ -107,50 +95,16 @@
         }
     }
 }
->>>>>>> fdf4e7ee
 
-        impl $interp_name {
-            #[allow(clippy::missing_errors_doc)]
-            pub fn $new_fn<T: Into<ndarray::Array1<$input>>>(
-                x: T,
-                f_x: T,
-                strategy: $enum_name,
-                extrapolate: Extrapolate<$input>,
-            ) -> Result<Self, InterpError> {
-                match strategy {
-                    $($enum_name::$variant => Ok(Self::$variant(
-                        $interp_type::new(x.into(), f_x.into(), $strategy, extrapolate.into())?
-                    )),)+
-                }
-            }
+impl Component for Interp1D {
+    type Input = f64;
+    type Output = f64;
+    type Error = InterpError;
 
-            #[allow(clippy::missing_errors_doc)]
-            pub fn $call_fn(&self, input: $input) -> Result<$input, InterpError> {
-                match self {
-                    $(Self::$variant(i) => i.interpolate(&[input]).map_err(Into::into),)+
-                }
-            }
-        }
-
-        impl Component for $interp_name {
-            type Input = $input;
-            type Output = $input;
-            type Error = InterpError;
-
-            fn call(&self, input: Self::Input) -> Result<Self::Output, Self::Error> {
-                self.$call_fn(input)
-            }
-        }
-    };
+    fn call(&self, input: Self::Input) -> Result<Self::Output, Self::Error> {
+        self.0.interpolate(&[input]).map_err(Into::into)
+    }
 }
-
-define_interpolators!(
-    Strategy1D, Interp1D, Interp1DOwned, f64, new, interpolate;
-    Linear => ninterp::strategy::Linear,
-    Nearest => ninterp::strategy::Nearest,
-    LeftNearest => ninterp::strategy::LeftNearest,
-    RightNearest => ninterp::strategy::RightNearest,
-);
 
 #[cfg(test)]
 mod tests {
@@ -159,33 +113,22 @@
     use super::*;
 
     #[test]
-<<<<<<< HEAD
     fn strategy_interp_matches_expected_value() {
         let test_cases = [
-            (Strategy1D::Linear, 0.56),
-            (Strategy1D::Nearest, 0.4),
-            (Strategy1D::LeftNearest, 0.4),
-            (Strategy1D::RightNearest, 0.8),
+            (Strategy::Linear, 0.56),
+            (Strategy::Nearest, 0.4),
+            (Strategy::LeftNearest, 0.4),
+            (Strategy::RightNearest, 0.8),
         ];
 
         for (strategy, expected) in test_cases {
             let interp = Interp1D::new(
                 vec![0., 1., 2.],
                 vec![0.0, 0.4, 0.8],
-                strategy,
+                &strategy,
                 Extrapolate::Error,
             )
             .unwrap();
-=======
-    fn linear_1d_interp() {
-        let linear = Interp1D::new(
-            vec![0., 1., 2.],
-            vec![0.0, 0.4, 0.8],
-            &Strategy::Linear,
-            Extrapolate::Error,
-        )
-        .unwrap();
->>>>>>> fdf4e7ee
 
             let actual = interp.call(1.4).unwrap();
             assert!(
